--- conflicted
+++ resolved
@@ -42,14 +42,9 @@
  *  7   Radio error LED                   (optional)  +5V -> LED -> 270-330 Ohm resistor -> pin 7.
  *  6   Radio SPI Slave Select
  *  5   Radio Chip Enable
-<<<<<<< HEAD
  *  4   Ethernet SPI Enable               (optional if using a shield/module that manages SPI_EN signal)
- *  3   Inclusion mode button             (optional), 10K pull down to GND, button to VCC)
- *  2   Radio IRQ pin                     (optional), W5100 Int, if linked to pin 2) 
-=======
  *  3   Inclusion mode button             (optional) GND-> Button -> Pin3
  *  2   Radio IRQ pin                     (optional) 
->>>>>>> f71ed97a
  * ----------------------------------------------------------------------------------------------------------- 
  * Powering: both NRF24l01 radio and Ethernet(ENC28J60) uses 3.3V
  */
@@ -100,7 +95,6 @@
 char inputString[MAX_RECEIVE_LENGTH] = "";    // A string to hold incoming commands from serial/ethernet interface
 int inputPos = 0;
 
-<<<<<<< HEAD
 void w5100_spi_en(boolean enable)
 {
 #ifdef W5100_SPI_EN
@@ -119,32 +113,28 @@
 #endif
 }
 
-void setup()  
-{ 
-  w5100_spi_en(true);
-  Ethernet.begin(mac);
-=======
-
 void output(const char *fmt, ... ) {
    va_list args;
    va_start (args, fmt );
    vsnprintf_P(serialBuffer, MAX_SEND_LENGTH, fmt, args);
    va_end (args);
    Serial.print(serialBuffer);
+   w5100_spi_en(true);
    server.write(serialBuffer);
-}
-
+   w5100_spi_en(false);
+}
 
 void setup()  
 { 
+  w5100_spi_en(false);
   // Initialize gateway at maximum PA level, channel 70 and callback for write operations 
   gw.begin(incomingMessage, 0, true, 0, RF24_PA_LEVEL_GW, RF24_CHANNEL, RF24_DATARATE);
    // Setup pipes for radio library
   gw.openReadingPipe(WRITE_PIPE, BASE_RADIO_ID);
   gw.openReadingPipe(CURRENT_NODE_PIPE, BASE_RADIO_ID);
   gw.startListening();
-  
->>>>>>> f71ed97a
+ 
+  w5100_spi_en(true);
   Ethernet.begin(mac, myIp);
   setupGateway(RADIO_RX_LED_PIN, RADIO_TX_LED_PIN, RADIO_ERROR_LED_PIN, INCLUSION_MODE_PIN, INCLUSION_MODE_TIME, output);
 
@@ -157,28 +147,13 @@
 
   // give the Ethernet interface a second to initialize
   delay(1000);
-<<<<<<< HEAD
-
-  // Initialize gateway at generic GW PA level, channel 70 and callback for write operations 
-  w5100_spi_en(false);
-  gw.begin(RF24_PA_LEVEL_GW, RF24_CHANNEL, RF24_DATARATE, writeEthernet);
-
-=======
   
->>>>>>> f71ed97a
   // start listening for clients
   server.begin();
-
-<<<<<<< HEAD
-// This will be called when data should be written to ethernet 
-void writeEthernet(char *writeBuffer) {
-  w5100_spi_en(true);
-  server.write(writeBuffer);
   w5100_spi_en(false);
-=======
+
   //output(PSTR("0;0;%d;0;%d;Gateway startup complete.\n"),  C_INTERNAL, I_GATEWAY_READY);
 
->>>>>>> f71ed97a
 }
 
 
@@ -212,13 +187,8 @@
               // echo the string to the serial port
               Serial.print(inputString);
 
-<<<<<<< HEAD
               w5100_spi_en(false);
-              gw.parseAndSend(inputString);
-              w5100_spi_en(true);
-=======
               parseAndSend(gw, inputString);
->>>>>>> f71ed97a
 
               // clear the string:
               inputPos = 0;
@@ -232,14 +202,7 @@
            inputPos = 0;
         }
       }
-<<<<<<< HEAD
-   }  
-   w5100_spi_en(false);
-   gw.processRadioMessage();    
-=======
    } 
->>>>>>> f71ed97a
-}
-
-
-
+  w5100_spi_en(false);
+}
+
