// **********************************************************************************
// Driver definition for HopeRF RFM69W/RFM69HW/RFM69CW/RFM69HCW, Semtech SX1231/1231H
// **********************************************************************************
// Copyright Felix Rusu (2014), felix@lowpowerlab.com
// http://lowpowerlab.com/
// **********************************************************************************
// License
// **********************************************************************************
// This program is free software; you can redistribute it 
// and/or modify it under the terms of the GNU General    
// Public License as published by the Free Software       
// Foundation; either version 2 of the License, or        
// (at your option) any later version.                    
//                                                        
// This program is distributed in the hope that it will   
// be useful, but WITHOUT ANY WARRANTY; without even the  
// implied warranty of MERCHANTABILITY or FITNESS FOR A   
// PARTICULAR PURPOSE.  See the GNU General Public        
// License for more details.                              
//                                                        
// You should have received a copy of the GNU General    
// Public License along with this program; if not, write 
// to the Free Software Foundation, Inc.,                
// 59 Temple Place, Suite 330, Boston, MA  02111-1307 USA
//                                                        
// Licence can be viewed at                               
// http://www.fsf.org/licenses/gpl.txt                    
//
// Please maintain this license information along with authorship
// and copyright notices in any redistribution of this code
// **********************************************************************************
#ifndef RFM69_h
#define RFM69_h
#include <Arduino.h>            //assumes Arduino IDE v1.0 or greater

#define RF69_MAX_DATA_LEN         61 // to take advantage of the built in AES/CRC we want to limit the frame size to the internal FIFO size (66 bytes - 3 bytes overhead)
#define RF69_SPI_CS               SS // SS is the SPI slave select pin, for instance D10 on atmega328

// INT0 on AVRs should be connected to RFM69's DIO0 (ex on ATmega328 it's D2, on ATmega644/1284 it's D2)
#if defined(__AVR_ATmega168__) || defined(__AVR_ATmega328P__) || defined(__AVR_ATmega88) || defined(__AVR_ATmega8__) || defined(__AVR_ATmega88__)
  #define RF69_IRQ_PIN          2
  #define RF69_IRQ_NUM          0
#elif defined(__AVR_ATmega644P__) || defined(__AVR_ATmega1284P__) || defined(__AVR_ATmega2560__)
  #define RF69_IRQ_PIN          2
  #define RF69_IRQ_NUM          2
<<<<<<< HEAD
#elif defined(__AVR_ATmega32U4__)
  #define RF69_IRQ_PIN          3
  #define RF69_IRQ_NUM          0
#else
=======
#elif defined(ARDUINO_ARCH_ESP8266)
  // TODO !! Untested code! Entering unknown territory...
>>>>>>> 8f5da83c
  #define RF69_IRQ_PIN          2
  #define RF69_IRQ_NUM          0
#endif

#define CSMA_LIMIT          -90 // upper RX signal sensitivity threshold in dBm for carrier sense access
#define RF69_MODE_SLEEP       0 // XTAL OFF
#define	RF69_MODE_STANDBY     1 // XTAL ON
#define RF69_MODE_SYNTH	      2 // PLL ON
#define RF69_MODE_RX          3 // RX MODE
#define RF69_MODE_TX		      4 // TX MODE

//available frequency bands
#define RF69_315MHZ     31  // non trivial values to avoid misconfiguration
#define RF69_433MHZ     43
#define RF69_868MHZ     86
#define RF69_915MHZ     91

#define null                  0
#define COURSE_TEMP_COEF    -90 // puts the temperature reading in the ballpark, user can fine tune the returned value
#define RF69_BROADCAST_ADDR 255
#define RF69_CSMA_LIMIT_MS 1000

class RFM69 {
  public:
    static volatile byte DATA[RF69_MAX_DATA_LEN];          // recv/xmit buf, including hdr & crc bytes
    static volatile byte DATALEN;
    static volatile byte SENDERID;
    static volatile byte TARGETID; //should match _address
    static volatile byte PAYLOADLEN;
    static volatile byte ACK_REQUESTED;
    static volatile byte ACK_RECEIVED; /// Should be polled immediately after sending a packet with ACK request
    static volatile int RSSI; //most accurate RSSI during reception (closest to the reception)
    static volatile byte _mode; //should be protected?
    
    RFM69(byte slaveSelectPin=RF69_SPI_CS, byte interruptPin=RF69_IRQ_PIN, bool isRFM69HW=false, byte interruptNum=RF69_IRQ_NUM) {
      _slaveSelectPin = slaveSelectPin;
      _interruptPin = interruptPin;
      _interruptNum = interruptNum;
      _mode = RF69_MODE_STANDBY;
      _promiscuousMode = false;
      _powerLevel = 31;
      _isRFM69HW = isRFM69HW;
    }

    bool initialize(byte freqBand, byte ID, byte networkID=1);
    void setAddress(byte addr);
    bool canSend();
    void send(byte toAddress, const void* buffer, byte bufferSize, bool requestACK=false);
    bool sendWithRetry(byte toAddress, const void* buffer, byte bufferSize, byte retries=2, byte retryWaitTime=40); //40ms roundtrip req for  61byte packets
    bool receiveDone();
    bool ACKReceived(byte fromNodeID);
    bool ACKRequested();
    void sendACK(const void* buffer = "", uint8_t bufferSize=0);
    void setFrequency(uint32_t FRF);
    void encrypt(const char* key);
    void setCS(byte newSPISlaveSelect);
    int readRSSI(bool forceTrigger=false);
    void promiscuous(bool onOff=true);
    void setHighPower(bool onOFF=true); //have to call it after initialize for RFM69HW
    void setPowerLevel(byte level); //reduce/increase transmit power level
    void sleep();
    byte readTemperature(byte calFactor=0); //get CMOS temperature (8bit)
    void rcCalibration(); //calibrate the internal RC oscillator for use in wide temperature variations - see datasheet section [4.3.5. RC Timer Accuracy]

    // allow hacking registers by making these public
    byte readReg(byte addr);
    void writeReg(byte addr, byte val);
    void readAllRegs();

  protected:
    static void isr0();
    void virtual interruptHandler();
    void sendFrame(byte toAddress, const void* buffer, byte size, bool requestACK=false, bool sendACK=false);

    static RFM69* selfPointer;
    byte _slaveSelectPin;
    byte _interruptPin;
    byte _interruptNum;
    byte _address;
    bool _promiscuousMode;
    byte _powerLevel;
    bool _isRFM69HW;
    byte _SPCR;
    byte _SPSR;

    void receiveBegin();
    void setMode(byte mode);
    void setHighPowerRegs(bool onOff);
    void select();
    void unselect();
};

#endif<|MERGE_RESOLUTION|>--- conflicted
+++ resolved
@@ -43,18 +43,16 @@
 #elif defined(__AVR_ATmega644P__) || defined(__AVR_ATmega1284P__) || defined(__AVR_ATmega2560__)
   #define RF69_IRQ_PIN          2
   #define RF69_IRQ_NUM          2
-<<<<<<< HEAD
 #elif defined(__AVR_ATmega32U4__)
   #define RF69_IRQ_PIN          3
   #define RF69_IRQ_NUM          0
 #else
-=======
-#elif defined(ARDUINO_ARCH_ESP8266)
+  // ESP8266 should fall into this category now
   // TODO !! Untested code! Entering unknown territory...
->>>>>>> 8f5da83c
   #define RF69_IRQ_PIN          2
   #define RF69_IRQ_NUM          0
 #endif
+
 
 #define CSMA_LIMIT          -90 // upper RX signal sensitivity threshold in dBm for carrier sense access
 #define RF69_MODE_SLEEP       0 // XTAL OFF
