--- conflicted
+++ resolved
@@ -7,11 +7,7 @@
     "type": "git",
     "url": "https://github.com/mysensors/MySensors.git"
   },
-<<<<<<< HEAD
-  "version": "2.0.0",
-=======
-  "version": "2.1.0-beta",
->>>>>>> add3f5fe
+  "version": "2.1.0",
   "frameworks": "arduino",
   "platforms": [
     "atmelavr",
