--- conflicted
+++ resolved
@@ -43,15 +43,14 @@
 #ifndef Version_h
 #define Version_h
 
-<<<<<<< HEAD
 #define STR_HELPER(x) #x			//!< Helper macro, STR_HELPER()
 #define STR(x) STR_HELPER(x)	//!< Helper macro, STR()
 
 #define MYSENSORS_LIBRARY_VERSION_MAJOR							2							//!< Major release version
 #define MYSENSORS_LIBRARY_VERSION_MINOR							2							//!< Minor release version
 #define MYSENSORS_LIBRARY_VERSION_PATCH							0							//!< Patch version
-#define MYSENSORS_LIBRARY_VERSION_PRERELEASE				"rc.2"				//!< Pre-release suffix, i.e. alpha, beta, rc.1, etc
-#define MYSENSORS_LIBRARY_VERSION_PRERELEASE_NUMBER	0x02					//!< incremental counter, starting at 0x00. 0xFF for final release
+#define MYSENSORS_LIBRARY_VERSION_PRERELEASE				""				//!< Pre-release suffix, i.e. alpha, beta, rc.1, etc
+#define MYSENSORS_LIBRARY_VERSION_PRERELEASE_NUMBER	0xFF					//!< incremental counter, starting at 0x00. 0xFF for final release
 
 
 #if (MYSENSORS_LIBRARY_VERSION_PRERELEASE_NUMBER != 0xFF)
@@ -61,9 +60,6 @@
 #endif
 
 #define MYSENSORS_LIBRARY_VERSION_INT ( ((uint32_t)MYSENSORS_LIBRARY_VERSION_MAJOR) << 24 | ((uint32_t)MYSENSORS_LIBRARY_VERSION_MINOR) << 16 | ((uint32_t)MYSENSORS_LIBRARY_VERSION_PATCH) << 8 | ((uint32_t)MYSENSORS_LIBRARY_VERSION_PRERELEASE_NUMBER) ) //!< numerical versioning
-=======
-#define MYSENSORS_LIBRARY_VERSION "2.1.1"
->>>>>>> 8bb3cfb2
 
 #endif // Version_h
 /** @}*/